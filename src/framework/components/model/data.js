--- conflicted
+++ resolved
@@ -20,11 +20,8 @@
         this.lightmapped = false;
         this.lightmapSizeMultiplier = 1;
         this.isStatic = false;
-<<<<<<< HEAD
         this.layers = [pc.LAYERID_WORLD]; // assign to the default world layer
-=======
         this.batchGroupId = -1;
->>>>>>> 1d16c56a
 
         // non-serialized
         this.material = null;
