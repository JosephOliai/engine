pc.extend(pc.fw, function () {
    /**
     * @name pc.fw.AnimationComponentSystem
     * @constructor Create a new AnimationComponentSystem
     * @class Allows an Entity to render a model
     * @param {Object} context
     * @extends pc.fw.ComponentSystem
     */
    var AnimationComponentSystem = function AnimationComponentSystem (context) {
        context.systems.add('animation', this);

        // Handle changes to the 'animations' value
        this.bind('set_animations', this.onSetAnimations.bind(this));
        // Handle changes to the 'assets' value
        this.bind('set_assets', this.onSetAssets.bind(this));
        // Handle changes to the 'loop' value
        this.bind('set_loop', this.onSetLoop.bind(this));
        
        // Define accessor functions for animation properties
        this._currentTime = function (componentData, currentTime) {
            if (pc.isDefined(currentTime)) {
                componentData.skeleton.setCurrentTime(currentTime);
                componentData.skeleton.addTime(0); // update
                componentData.skeleton.updateGraph();
            } else {
                return componentData.skeleton.getCurrentTime();
            }
        }
        
        this._duration = function (componentData, duration) {
            if (pc.isDefined(duration)) {
                throw Error("'duration' is read only");
            } else {
                return componentData.animations[componentData.currAnim].getDuration();
            }
            
        }
    };
    AnimationComponentSystem = AnimationComponentSystem.extendsFrom(pc.fw.ComponentSystem);
    
    AnimationComponentSystem.prototype.createComponent = function (entity, data) {
        var componentData = new pc.fw.AnimationComponentData();

        this.initialiseComponent(entity, componentData, data, ['activate', 'loop', 'speed', 'assets']);

        return componentData;
    };

    AnimationComponentSystem.prototype.deleteComponent = function (entity) {
        var componentData = this.getComponentData(entity);

        delete componentData.animation;
        delete componentData.skeleton;
        delete componentData.fromSkel;
        delete componentData.toSkel;

        this.removeComponent(entity);
    };

    AnimationComponentSystem.prototype.onSetAnimations = function (entity, name, oldValue, newValue) {
        if (pc.isDefined(newValue)) {
            var componentData = this.getComponentData(entity);
            for (var animName in componentData.animations) {
                // Create skeletons
                var animation = componentData.animations[animName];
                var numNodes = animation.getNodes().length;
                componentData.skeleton = new pc.anim.Skeleton(numNodes);
                componentData.fromSkel = new pc.anim.Skeleton(numNodes);
                componentData.toSkel = new pc.anim.Skeleton(numNodes);

                componentData.skeleton.setLooping(componentData.loop);

                // Set the first loaded animation as the current
                if (componentData.activate) {
                    this.setAnimation(entity, animName);
                }
                break;
            }
        }
    };

    AnimationComponentSystem.prototype.onSetAssets = function (entity, name, oldValue, newValue) {
        if (pc.isDefined(newValue)) {
            this.loadAnimationAssets(entity, newValue);
        }
    };

    AnimationComponentSystem.prototype.onSetLoop = function (entity, name, oldValue, newValue) {
        if (pc.isDefined(newValue)) {
            var componentData = this.getComponentData(entity);

            if (componentData.skeleton) {
                componentData.skeleton.setLooping(componentData.loop);
            }
        }
    };
    
    AnimationComponentSystem.prototype.update = function (dt) {
        var components = this.getComponents();

        for (var id in components) {
            if (components.hasOwnProperty(id)) {
                var componentData = components[id].component;
                if (componentData.playing) {
                    var skeleton = componentData.skeleton;
                    if (skeleton !== null) {
<<<<<<< HEAD
                        var entity = components[id].entity;
                        // Get the first model in the model list
                        var model = this.context.systems.model.getModel(entity, 0);
                        if (model) {
                            // If the model changes, retarget the skeleton to drive the new
                            // model hierarchy
                            if (model !== componentData.model) {
                                skeleton.setGraph(model.getGraph());
                                componentData.model = model;
=======
                        if (componentData.blending) {
                            componentData.blendTimeRemaining -= dt;
                            if (componentData.blendTimeRemaining < 0.0) {
                                componentData.blendTimeRemaining = 0.0;
>>>>>>> 27b53cc6
                            }
                            var alpha = 1.0 - (componentData.blendTimeRemaining / componentData.blendTime);
                            skeleton.blend(componentData.fromSkel, componentData.toSkel, alpha);
                        } else {
                            // Advance the animation, interpolating keyframes at each animated node in
                            // skeleton
                            var delta = dt * componentData.speed;
                            skeleton.addTime(delta);
                            if ((skeleton.getCurrentTime() === skeleton.getAnimation().getDuration()) && !componentData.loop) {
                                componentData.playing = false;
                            }
                        }

                        if (componentData.blending && (componentData.blendTimeRemaining === 0.0)) {
                            componentData.blending = false;
                            skeleton.setAnimation(componentData.toSkel.getAnimation());
                        }

                        skeleton.updateGraph();
                    }
                }            
            }
        }
    };
	
	AnimationComponentSystem.prototype.loadAnimationAssets = function (entity, guids) {
	    if (!guids || !guids.length) {
	        return;
	    }
	    
		var requests = guids.map(function (guid) {
			return new pc.resources.AssetRequest(guid);
		});
		var options = {
    		batch: entity.getRequestBatch()
    	};

		this.context.loader.request(requests, function (assetResources) {
			var requests = guids.map(function (guid) {
				var asset = assetResources[guid];
				return new pc.resources.AnimationRequest(asset.getFileUrl());
			});
			var assetNames = guids.map(function (guid) {
				return assetResources[guid].name;
			});
			this.context.loader.request(requests, function (animResources) {
                var animations = {};
                for (var i = 0; i < requests.length; i++) {
                    animations[assetNames[i]] = animResources[requests[i].identifier];
                }
                this.set(entity, 'animations', animations);
			}.bind(this), function (errors) {
				
			}, function (progress) {
				
			}, options);
		}.bind(this), function (errors) {
			
		}, function (progress) {
			
		}, options);		
	}

    /**
     * @function 
     * @name pc.fw.AnimationComponentSystem#setAnimation
     * @description Sets the currently playing animation on the specified entity.
     * @param {pc.fw.Entity} entity An Entity with a camera Component.
     * @param {String} name The name of the animation asset to set.
     * @param {Number} blendTime (Optional) The time in seconds to blend from the current
     * animation state to the start of the animation being set.
     */
    AnimationComponentSystem.prototype.setAnimation = function (entity, name, blendTime) {
        var componentData = this.getComponentData(entity);
        
        componentData.prevAnim = componentData.currAnim;
        componentData.currAnim = name;

        componentData.blending = blendTime > 0;
        if (componentData.blending) {
            // Blend from the current time of the current animation to the start of 
            // the newly specified animation over the specified blend time period.
            componentData.blendTime = blendTime;
            componentData.blendTimeRemaining = blendTime;
            componentData.fromSkel.setAnimation(componentData.animations[componentData.prevAnim]);
            componentData.fromSkel.addTime(componentData.skeleton.getCurrentTime());
            componentData.toSkel.setAnimation(componentData.animations[componentData.currAnim]);
            componentData.toSkel.addTime(0);
        } else {
            var animation = componentData.animations[componentData.currAnim];
            componentData.skeleton.setAnimation(animation);
        }

        if (componentData.model) {
            componentData.skeleton.setGraph(componentData.model.getGraph());
        }
        
        componentData.playing = true;
    };
    
    AnimationComponentSystem.prototype.getAnimation = function (entity, name) {
        var componentData = this.getComponentData(entity);
        return componentData.animations[name];
    };
    
    AnimationComponentSystem.prototype.setModel = function (entity, model) {
        var componentData = this.getComponentData(entity);
        if (componentData) {
            if (model && componentData.skeleton) {
                componentData.skeleton.setGraph(model.getGraph());    
            }
            componentData.model = model;
        }    
    };
    
    return {
        AnimationComponentSystem: AnimationComponentSystem
    };
}());<|MERGE_RESOLUTION|>--- conflicted
+++ resolved
@@ -1,241 +1,231 @@
-pc.extend(pc.fw, function () {
-    /**
-     * @name pc.fw.AnimationComponentSystem
-     * @constructor Create a new AnimationComponentSystem
-     * @class Allows an Entity to render a model
-     * @param {Object} context
-     * @extends pc.fw.ComponentSystem
-     */
-    var AnimationComponentSystem = function AnimationComponentSystem (context) {
-        context.systems.add('animation', this);
-
-        // Handle changes to the 'animations' value
-        this.bind('set_animations', this.onSetAnimations.bind(this));
-        // Handle changes to the 'assets' value
-        this.bind('set_assets', this.onSetAssets.bind(this));
-        // Handle changes to the 'loop' value
-        this.bind('set_loop', this.onSetLoop.bind(this));
-        
-        // Define accessor functions for animation properties
-        this._currentTime = function (componentData, currentTime) {
-            if (pc.isDefined(currentTime)) {
-                componentData.skeleton.setCurrentTime(currentTime);
-                componentData.skeleton.addTime(0); // update
-                componentData.skeleton.updateGraph();
-            } else {
-                return componentData.skeleton.getCurrentTime();
-            }
-        }
-        
-        this._duration = function (componentData, duration) {
-            if (pc.isDefined(duration)) {
-                throw Error("'duration' is read only");
-            } else {
-                return componentData.animations[componentData.currAnim].getDuration();
-            }
-            
-        }
-    };
-    AnimationComponentSystem = AnimationComponentSystem.extendsFrom(pc.fw.ComponentSystem);
-    
-    AnimationComponentSystem.prototype.createComponent = function (entity, data) {
-        var componentData = new pc.fw.AnimationComponentData();
-
-        this.initialiseComponent(entity, componentData, data, ['activate', 'loop', 'speed', 'assets']);
-
-        return componentData;
-    };
-
-    AnimationComponentSystem.prototype.deleteComponent = function (entity) {
-        var componentData = this.getComponentData(entity);
-
-        delete componentData.animation;
-        delete componentData.skeleton;
-        delete componentData.fromSkel;
-        delete componentData.toSkel;
-
-        this.removeComponent(entity);
-    };
-
-    AnimationComponentSystem.prototype.onSetAnimations = function (entity, name, oldValue, newValue) {
-        if (pc.isDefined(newValue)) {
-            var componentData = this.getComponentData(entity);
-            for (var animName in componentData.animations) {
-                // Create skeletons
-                var animation = componentData.animations[animName];
-                var numNodes = animation.getNodes().length;
-                componentData.skeleton = new pc.anim.Skeleton(numNodes);
-                componentData.fromSkel = new pc.anim.Skeleton(numNodes);
-                componentData.toSkel = new pc.anim.Skeleton(numNodes);
-
-                componentData.skeleton.setLooping(componentData.loop);
-
-                // Set the first loaded animation as the current
-                if (componentData.activate) {
-                    this.setAnimation(entity, animName);
-                }
-                break;
-            }
-        }
-    };
-
-    AnimationComponentSystem.prototype.onSetAssets = function (entity, name, oldValue, newValue) {
-        if (pc.isDefined(newValue)) {
-            this.loadAnimationAssets(entity, newValue);
-        }
-    };
-
-    AnimationComponentSystem.prototype.onSetLoop = function (entity, name, oldValue, newValue) {
-        if (pc.isDefined(newValue)) {
-            var componentData = this.getComponentData(entity);
-
-            if (componentData.skeleton) {
-                componentData.skeleton.setLooping(componentData.loop);
-            }
-        }
-    };
-    
-    AnimationComponentSystem.prototype.update = function (dt) {
-        var components = this.getComponents();
-
-        for (var id in components) {
-            if (components.hasOwnProperty(id)) {
-                var componentData = components[id].component;
-                if (componentData.playing) {
-                    var skeleton = componentData.skeleton;
-                    if (skeleton !== null) {
-<<<<<<< HEAD
-                        var entity = components[id].entity;
-                        // Get the first model in the model list
-                        var model = this.context.systems.model.getModel(entity, 0);
-                        if (model) {
-                            // If the model changes, retarget the skeleton to drive the new
-                            // model hierarchy
-                            if (model !== componentData.model) {
-                                skeleton.setGraph(model.getGraph());
-                                componentData.model = model;
-=======
-                        if (componentData.blending) {
-                            componentData.blendTimeRemaining -= dt;
-                            if (componentData.blendTimeRemaining < 0.0) {
-                                componentData.blendTimeRemaining = 0.0;
->>>>>>> 27b53cc6
-                            }
-                            var alpha = 1.0 - (componentData.blendTimeRemaining / componentData.blendTime);
-                            skeleton.blend(componentData.fromSkel, componentData.toSkel, alpha);
-                        } else {
-                            // Advance the animation, interpolating keyframes at each animated node in
-                            // skeleton
-                            var delta = dt * componentData.speed;
-                            skeleton.addTime(delta);
-                            if ((skeleton.getCurrentTime() === skeleton.getAnimation().getDuration()) && !componentData.loop) {
-                                componentData.playing = false;
-                            }
-                        }
-
-                        if (componentData.blending && (componentData.blendTimeRemaining === 0.0)) {
-                            componentData.blending = false;
-                            skeleton.setAnimation(componentData.toSkel.getAnimation());
-                        }
-
-                        skeleton.updateGraph();
-                    }
-                }            
-            }
-        }
-    };
-	
-	AnimationComponentSystem.prototype.loadAnimationAssets = function (entity, guids) {
-	    if (!guids || !guids.length) {
-	        return;
-	    }
-	    
-		var requests = guids.map(function (guid) {
-			return new pc.resources.AssetRequest(guid);
-		});
-		var options = {
-    		batch: entity.getRequestBatch()
-    	};
-
-		this.context.loader.request(requests, function (assetResources) {
-			var requests = guids.map(function (guid) {
-				var asset = assetResources[guid];
-				return new pc.resources.AnimationRequest(asset.getFileUrl());
-			});
-			var assetNames = guids.map(function (guid) {
-				return assetResources[guid].name;
-			});
-			this.context.loader.request(requests, function (animResources) {
-                var animations = {};
-                for (var i = 0; i < requests.length; i++) {
-                    animations[assetNames[i]] = animResources[requests[i].identifier];
-                }
-                this.set(entity, 'animations', animations);
-			}.bind(this), function (errors) {
-				
-			}, function (progress) {
-				
-			}, options);
-		}.bind(this), function (errors) {
-			
-		}, function (progress) {
-			
-		}, options);		
-	}
-
-    /**
-     * @function 
-     * @name pc.fw.AnimationComponentSystem#setAnimation
-     * @description Sets the currently playing animation on the specified entity.
-     * @param {pc.fw.Entity} entity An Entity with a camera Component.
-     * @param {String} name The name of the animation asset to set.
-     * @param {Number} blendTime (Optional) The time in seconds to blend from the current
-     * animation state to the start of the animation being set.
-     */
-    AnimationComponentSystem.prototype.setAnimation = function (entity, name, blendTime) {
-        var componentData = this.getComponentData(entity);
-        
-        componentData.prevAnim = componentData.currAnim;
-        componentData.currAnim = name;
-
-        componentData.blending = blendTime > 0;
-        if (componentData.blending) {
-            // Blend from the current time of the current animation to the start of 
-            // the newly specified animation over the specified blend time period.
-            componentData.blendTime = blendTime;
-            componentData.blendTimeRemaining = blendTime;
-            componentData.fromSkel.setAnimation(componentData.animations[componentData.prevAnim]);
-            componentData.fromSkel.addTime(componentData.skeleton.getCurrentTime());
-            componentData.toSkel.setAnimation(componentData.animations[componentData.currAnim]);
-            componentData.toSkel.addTime(0);
-        } else {
-            var animation = componentData.animations[componentData.currAnim];
-            componentData.skeleton.setAnimation(animation);
-        }
-
-        if (componentData.model) {
-            componentData.skeleton.setGraph(componentData.model.getGraph());
-        }
-        
-        componentData.playing = true;
-    };
-    
-    AnimationComponentSystem.prototype.getAnimation = function (entity, name) {
-        var componentData = this.getComponentData(entity);
-        return componentData.animations[name];
-    };
-    
-    AnimationComponentSystem.prototype.setModel = function (entity, model) {
-        var componentData = this.getComponentData(entity);
-        if (componentData) {
-            if (model && componentData.skeleton) {
-                componentData.skeleton.setGraph(model.getGraph());    
-            }
-            componentData.model = model;
-        }    
-    };
-    
-    return {
-        AnimationComponentSystem: AnimationComponentSystem
-    };
+pc.extend(pc.fw, function () {
+    /**
+     * @name pc.fw.AnimationComponentSystem
+     * @constructor Create a new AnimationComponentSystem
+     * @class Allows an Entity to render a model
+     * @param {Object} context
+     * @extends pc.fw.ComponentSystem
+     */
+    var AnimationComponentSystem = function AnimationComponentSystem (context) {
+        context.systems.add('animation', this);
+
+        // Handle changes to the 'animations' value
+        this.bind('set_animations', this.onSetAnimations.bind(this));
+        // Handle changes to the 'assets' value
+        this.bind('set_assets', this.onSetAssets.bind(this));
+        // Handle changes to the 'loop' value
+        this.bind('set_loop', this.onSetLoop.bind(this));
+        
+        // Define accessor functions for animation properties
+        this._currentTime = function (componentData, currentTime) {
+            if (pc.isDefined(currentTime)) {
+                componentData.skeleton.setCurrentTime(currentTime);
+                componentData.skeleton.addTime(0); // update
+                componentData.skeleton.updateGraph();
+            } else {
+                return componentData.skeleton.getCurrentTime();
+            }
+        }
+        
+        this._duration = function (componentData, duration) {
+            if (pc.isDefined(duration)) {
+                throw Error("'duration' is read only");
+            } else {
+                return componentData.animations[componentData.currAnim].getDuration();
+            }
+            
+        }
+    };
+    AnimationComponentSystem = AnimationComponentSystem.extendsFrom(pc.fw.ComponentSystem);
+    
+    AnimationComponentSystem.prototype.createComponent = function (entity, data) {
+        var componentData = new pc.fw.AnimationComponentData();
+
+        this.initialiseComponent(entity, componentData, data, ['activate', 'loop', 'speed', 'assets']);
+
+        return componentData;
+    };
+
+    AnimationComponentSystem.prototype.deleteComponent = function (entity) {
+        var componentData = this.getComponentData(entity);
+
+        delete componentData.animation;
+        delete componentData.skeleton;
+        delete componentData.fromSkel;
+        delete componentData.toSkel;
+
+        this.removeComponent(entity);
+    };
+
+    AnimationComponentSystem.prototype.onSetAnimations = function (entity, name, oldValue, newValue) {
+        if (pc.isDefined(newValue)) {
+            var componentData = this.getComponentData(entity);
+            for (var animName in componentData.animations) {
+                // Create skeletons
+                var animation = componentData.animations[animName];
+                var numNodes = animation.getNodes().length;
+                componentData.skeleton = new pc.anim.Skeleton(numNodes);
+                componentData.fromSkel = new pc.anim.Skeleton(numNodes);
+                componentData.toSkel = new pc.anim.Skeleton(numNodes);
+
+                componentData.skeleton.setLooping(componentData.loop);
+
+                // Set the first loaded animation as the current
+                if (componentData.activate) {
+                    this.setAnimation(entity, animName);
+                }
+                break;
+            }
+        }
+    };
+
+    AnimationComponentSystem.prototype.onSetAssets = function (entity, name, oldValue, newValue) {
+        if (pc.isDefined(newValue)) {
+            this.loadAnimationAssets(entity, newValue);
+        }
+    };
+
+    AnimationComponentSystem.prototype.onSetLoop = function (entity, name, oldValue, newValue) {
+        if (pc.isDefined(newValue)) {
+            var componentData = this.getComponentData(entity);
+
+            if (componentData.skeleton) {
+                componentData.skeleton.setLooping(componentData.loop);
+            }
+        }
+    };
+    
+    AnimationComponentSystem.prototype.update = function (dt) {
+        var components = this.getComponents();
+
+        for (var id in components) {
+            if (components.hasOwnProperty(id)) {
+                var componentData = components[id].component;
+                if (componentData.playing) {
+                    var skeleton = componentData.skeleton;
+                    if (skeleton !== null) {
+                        // Get the first model in the model list
+                        var model = this.context.systems.model.get(entity, 'model');
+                        if (componentData.blending) {
+                            componentData.blendTimeRemaining -= dt;
+                            if (componentData.blendTimeRemaining < 0.0) {
+                                componentData.blendTimeRemaining = 0.0;
+                            }
+                            var alpha = 1.0 - (componentData.blendTimeRemaining / componentData.blendTime);
+                            skeleton.blend(componentData.fromSkel, componentData.toSkel, alpha);
+                        } else {
+                            // Advance the animation, interpolating keyframes at each animated node in
+                            // skeleton
+                            var delta = dt * componentData.speed;
+                            skeleton.addTime(delta);
+                            if ((skeleton.getCurrentTime() === skeleton.getAnimation().getDuration()) && !componentData.loop) {
+                                componentData.playing = false;
+                            }
+                        }
+
+                        if (componentData.blending && (componentData.blendTimeRemaining === 0.0)) {
+                            componentData.blending = false;
+                            skeleton.setAnimation(componentData.toSkel.getAnimation());
+                        }
+
+                        skeleton.updateGraph();
+                    }
+                }            
+            }
+        }
+    };
+	
+	AnimationComponentSystem.prototype.loadAnimationAssets = function (entity, guids) {
+	    if (!guids || !guids.length) {
+	        return;
+	    }
+	    
+		var requests = guids.map(function (guid) {
+			return new pc.resources.AssetRequest(guid);
+		});
+		var options = {
+    		batch: entity.getRequestBatch()
+    	};
+
+		this.context.loader.request(requests, function (assetResources) {
+			var requests = guids.map(function (guid) {
+				var asset = assetResources[guid];
+				return new pc.resources.AnimationRequest(asset.getFileUrl());
+			});
+			var assetNames = guids.map(function (guid) {
+				return assetResources[guid].name;
+			});
+			this.context.loader.request(requests, function (animResources) {
+                var animations = {};
+                for (var i = 0; i < requests.length; i++) {
+                    animations[assetNames[i]] = animResources[requests[i].identifier];
+                }
+                this.set(entity, 'animations', animations);
+			}.bind(this), function (errors) {
+				
+			}, function (progress) {
+				
+			}, options);
+		}.bind(this), function (errors) {
+			
+		}, function (progress) {
+			
+		}, options);		
+	}
+
+    /**
+     * @function 
+     * @name pc.fw.AnimationComponentSystem#setAnimation
+     * @description Sets the currently playing animation on the specified entity.
+     * @param {pc.fw.Entity} entity An Entity with a camera Component.
+     * @param {String} name The name of the animation asset to set.
+     * @param {Number} blendTime (Optional) The time in seconds to blend from the current
+     * animation state to the start of the animation being set.
+     */
+    AnimationComponentSystem.prototype.setAnimation = function (entity, name, blendTime) {
+        var componentData = this.getComponentData(entity);
+        
+        componentData.prevAnim = componentData.currAnim;
+        componentData.currAnim = name;
+
+        componentData.blending = blendTime > 0;
+        if (componentData.blending) {
+            // Blend from the current time of the current animation to the start of 
+            // the newly specified animation over the specified blend time period.
+            componentData.blendTime = blendTime;
+            componentData.blendTimeRemaining = blendTime;
+            componentData.fromSkel.setAnimation(componentData.animations[componentData.prevAnim]);
+            componentData.fromSkel.addTime(componentData.skeleton.getCurrentTime());
+            componentData.toSkel.setAnimation(componentData.animations[componentData.currAnim]);
+            componentData.toSkel.addTime(0);
+        } else {
+            var animation = componentData.animations[componentData.currAnim];
+            componentData.skeleton.setAnimation(animation);
+        }
+
+        if (componentData.model) {
+            componentData.skeleton.setGraph(componentData.model.getGraph());
+        }
+        
+        componentData.playing = true;
+    };
+    
+    AnimationComponentSystem.prototype.getAnimation = function (entity, name) {
+        var componentData = this.getComponentData(entity);
+        return componentData.animations[name];
+    };
+    
+    AnimationComponentSystem.prototype.setModel = function (entity, model) {
+        var componentData = this.getComponentData(entity);
+        if (componentData) {
+            if (model && componentData.skeleton) {
+                componentData.skeleton.setGraph(model.getGraph());    
+            }
+            componentData.model = model;
+        }    
+    };
+    
+    return {
+        AnimationComponentSystem: AnimationComponentSystem
+    };
 }());