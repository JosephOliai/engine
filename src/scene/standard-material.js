pc.extend(pc, function () {

    var _tempTiling = new pc.Vec3();
    var _tempOffset = new pc.Vec3();

    /**
     * @name pc.StandardMaterial
     * @class A Standard material is the main, general purpose material that is most often used for rendering.
     * It can approximate a wide variety of surface types and can simulate dynamic reflected light.
     * @property {pc.Color} ambient The ambient color of the material. This color value is 3-component (RGB),
     * where each component is between 0 and 1.
     * @property {pc.Color} diffuse The diffuse color of the material. This color value is 3-component (RGB),
     * where each component is between 0 and 1.
     * @property {pc.Texture} diffuseMap The diffuse map of the material. This must be a 2D texture rather
     * than a cube map. If this property is set to a valid texture, the texture is used as the source for diffuse
     * color in preference to the 'diffuse' property.
     * @property {Number} diffuseMapUv Diffuse map UV channel
     * @property {String} diffuseMapChannel Color channels of the diffuse map to use. Can be "r", "g", "b", "a", "rgb" or any swizzled combination.
     * @property {Boolean} diffuseMapVertexColor Use vertex colors for diffuse instead of a map
     * @property {pc.Vec2} diffuseMapTiling Controls the 2D tiling of the diffuse map.
     * @property {pc.Vec2} diffuseMapOffset Controls the 2D offset of the diffuse map. Each component is between 0 and 1.
     * @property {pc.Color} specular The specular color of the material. This color value is 3-component (RGB),
     * @property {pc.Texture} specularMap The per-pixel specular map of the material. This must be a 2D texture
     * rather than a cube map. If this property is set to a valid texture, the texture is used as the source for
     * specular color in preference to the 'specular' property.
     * @property {Number} specularMapUv Specular map UV channel
     * @property {String} specularMapChannel Color channels of the specular map to use. Can be "r", "g", "b", "a", "rgb" or any swizzled combination.
     * @property {Boolean} specularMapVertexColor Use vertex colors for specular instead of a map
     * @property {pc.Vec2} specularMapTiling Controls the 2D tiling of the specular map.
     * @property {pc.Vec2} specularMapOffset Controls the 2D offset of the specular map. Each component is between 0 and 1.
     * @property {Number} metalness Defines how much the surface is metallic. From 0 (dielectric) to 1 (metal).
     * This can be used as alternative to specular color to save space.
     * Metallic surfaces have their reflection tinted with diffuse color.
     * @property {pc.Texture} metalnessMap Monochrome metalness map.
     * @property {Number} metalnessMapUv Metalness map UV channel
     * @property {String} metalnessMapChannel Color channel of the metalness map to use. Can be "r", "g", "b" or "a".
     * @property {Boolean} metalnessMapVertexColor Use vertex colors for metalness instead of a map
     * @property {pc.Vec2} metalnessMapTiling Controls the 2D tiling of the metalness map.
     * @property {pc.Vec2} metalnessMapOffset Controls the 2D offset of the metalness map. Each component is between 0 and 1.
     * @property {Boolean} useMetalness Use metalness properties instead of specular.
     * @property {Number} shininess Defines glossiness of the material from 0 (rough) to 100 (mirror).
     * A higher shininess value results in a more focussed specular highlight.
     * @property {pc.Texture} glossMap The per-pixel gloss of the material. This must be a 2D texture
     * rather than a cube map. If this property is set to a valid texture, the texture is used as the source for
     * shininess in preference to the 'shininess' property.
     * @property {Number} glossMapUv Gloss map UV channel
     * @property {String} glossMapChannel Color channel of the gloss map to use. Can be "r", "g", "b" or "a".
     * @property {Boolean} glossMapVertexColor Use vertex colors for glossiness instead of a map
     * @property {pc.Vec2} glossMapTiling Controls the 2D tiling of the gloss map.
     * @property {pc.Vec2} glossMapOffset Controls the 2D offset of the gloss map. Each component is between 0 and 1.
     * @property {Number} refraction Defines the visibility of refraction. Material can refract the same cube map as used for reflections.
     * @property {Number} refractionIndex Defines the index of refraction, i.e. the amount of distortion.
     * The value is calculated as (outerIor / surfaceIor), where inputs are measured indices of refraction, the one around the object and the one of it's own surface.
     * In most situations outer medium is air, so outerIor will be approximately 1. Then you only need to do (1.0 / surfaceIor).
     * @property {pc.Color} emissive The emissive color of the material. This color value is 3-component (RGB),
     * where each component is between 0 and 1.
     * @property {pc.Texture} emissiveMap The emissive map of the material. This must be a 2D texture rather
     * than a cube map. If this property is set to a valid texture, the texture is used as the source for emissive
     * color in preference to the 'emissive' property.
     * @property {Number} emissiveIntensity Emissive color multiplier.
     * @property {Number} emissiveMapUv Emissive map UV channel
     * @property {String} emissiveMapChannel Color channels of the emissive map to use. Can be "r", "g", "b", "a", "rgb" or any swizzled combination.
     * @property {Boolean} emissiveMapVertexColor Use vertex colors for emission instead of a map
     * @property {pc.Vec2} emissiveMapTiling Controls the 2D tiling of the emissive map.
     * @property {pc.Vec2} emissiveMapOffset Controls the 2D offset of the emissive map. Each component is between 0 and 1.
     * @property {Number} opacity The opacity of the material. This value can be between 0 and 1, where 0 is fully
     * transparent and 1 is fully opaque. If you want the material to be transparent you also need to
     * set the {@link pc.Material#blendType} to pc.BLEND_NORMAL or pc.BLEND_ADDITIVE.
     * @property {pc.Texture} opacityMap The opacity map of the material. This must be a 2D texture rather
     * than a cube map. If this property is set to a valid texture, the texture is used as the source for opacity
     * in preference to the 'opacity' property. If you want the material to be transparent you also need to
     * set the {@link pc.Material#blendType} to pc.BLEND_NORMAL or pc.BLEND_ADDITIVE.
     * @property {Number} opacityMapUv Opacity map UV channel
     * @property {String} opacityMapChannel Color channel of the opacity map to use. Can be "r", "g", "b" or "a".
     * @property {Boolean} opacityMapVertexColor Use vertex colors for opacity instead of a map
     * @property {pc.Vec2} opacityMapTiling Controls the 2D tiling of the opacity map.
     * @property {pc.Vec2} opacityMapOffset Controls the 2D offset of the opacity map. Each component is between 0 and 1.
     * @property {pc.Texture} normalMap The normal map of the material. This must be a 2D texture rather
     * than a cube map. The texture must contains normalized, tangent space normals.
     * @property {Number} normalMapUv Normal map UV channel
     * @property {pc.Vec2} normalMapTiling Controls the 2D tiling of the normal map.
     * @property {pc.Vec2} normalMapOffset Controls the 2D offset of the normal map. Each component is between 0 and 1.
     * @property {pc.Texture} heightMap The height map of the material. This must be a 2D texture rather
     * than a cube map. The texture contain values defining the height of the surface at that point where darker
     * pixels are lower and lighter pixels are higher.
     * @property {Number} heightMapUv Height map UV channel
     * @property {String} heightMapChannel Color channel of the height map to use. Can be "r", "g", "b" or "a".
     * @property {pc.Vec2} heightMapTiling Controls the 2D tiling of the height map.
     * @property {pc.Vec2} heightMapOffset Controls the 2D offset of the height map. Each component is between 0 and 1.
     * @property {Number} bumpiness The bumpiness of the material. This value scales the assigned normal map
     * and can be between 0 and 1, where 0 shows no contribution from the normal map and 1 results in a full contribution.
     * @property {Number} heightMapFactor Height map multiplier. Height maps are used to create a parallax mapping effect
     * and modifying this value will alter the strength of the parallax effect.
     * @property {pc.Texture} sphereMap The spherical environment map of the material.
     * @property {pc.Texture} cubeMap The cubic environment map of the material.
     * @property {Number} cubeMapProjection The type of projection applied to the cubeMap property:
     * <ul>
     *     <li>{@link pc.CUBEPROJ_NONE}: The cube map is treated as if it is infinitely far away.</li>
     *     <li>{@link pc.CUBEPROJ_BOX}: Box-projection based on a world space axis-aligned bounding box.</li>
     * </ul>
     * Defaults to pc.CUBEPROJ_NONE.
     * @property {pc.BoundingBox} cubeMapProjectionBox The world space axis-aligned bounding box defining the
     * box-projection used for the cubeMap property. Only used when cubeMapProjection is set to pc.CUBEPROJ_BOX.
     * @property {Number} reflectivity The reflectivity of the material. This value scales the reflection map and
     * can be between 0 and 1, where 0 shows no reflection and 1 is fully reflective.
     * @property {pc.Texture} lightMap The light map of the material.
     * @property {Number} lightMapUv Lightmap UV channel
     * @property {String} lightMapChannel Color channels of the lightmap to use. Can be "r", "g", "b", "a", "rgb" or any swizzled combination.
     * @property {Boolean} lightMapVertexColor Use vertex lightmap instead of a texture-based one
     * @property {pc.Vec2} lightMapTiling Controls the 2D tiling of the lightmap.
     * @property {pc.Vec2} lightMapOffset Controls the 2D offset of the lightmap. Each component is between 0 and 1.
     * @property {Boolean} ambientTint Enables scene ambient multiplication by material ambient color.
     * @property {Boolean} diffuseMapTint Enables diffuseMap multiplication by diffuse color.
     * @property {Boolean} specularMapTint Enables specularMap multiplication by specular color.
     * @property {Boolean} emissiveMapTint Enables emissiveMap multiplication by emissive color.
     * @property {pc.Texture} aoMap Baked ambient occlusion map. Modulates ambient color.
     * @property {Number} aoMapUv AO map UV channel
     * @property {String} aoMapChannel Color channel of the AO map to use. Can be "r", "g", "b" or "a".
     * @property {Boolean} aoMapVertexColor Use vertex colors for AO instead of a map
     * @property {pc.Vec2} aoMapTiling Controls the 2D tiling of the AO map.
     * @property {pc.Vec2} aoMapOffset Controls the 2D offset of the AO map. Each component is between 0 and 1.
     * @property {Number} occludeSpecular Uses aoMap to occlude specular/reflection. It's a hack, because real specular occlusion is view-dependent. However, it's much better than nothing.
     * <ul>
     *     <li>{@link pc.SPECOCC_NONE}: No specular occlusion</li>
     *     <li>{@link pc.SPECOCC_AO}: Use AO map directly to occlude specular.</li>
     *     <li>{@link pc.SPECOCC_GLOSSDEPENDENT}: Modify AO map based on material glossiness/view angle to occlude specular.</li>
     * </ul>
     * @property {Number} occludeSpecularIntensity Controls visibility of specular occlusion.
     * @property {Boolean} specularAntialias Enables Toksvig AA for mipmapped normal maps with specular.
     * @property {Boolean} conserveEnergy Defines how diffuse and specular components are combined when Fresnel is on.
        It is recommended that you leave this option enabled, although you may want to disable it in case when all reflection comes only from a few light sources, and you don't use an environment map, therefore having mostly black reflection.
     * @property {Number} shadingModel Defines the shading model.
     * <ul>
     *     <li>{@link pc.SPECULAR_PHONG}: Phong without energy conservation. You should only use it as a backwards compatibility with older projects.</li>
     *     <li>{@link pc.SPECULAR_BLINN}: Energy-conserving Blinn-Phong.</li>
     * </ul>
     * @property {Number} fresnelModel Defines the formula used for Fresnel effect.
     As a side-effect, enabling any Fresnel model changes the way diffuse and reflection components are combined.
     When Fresnel is off, legacy non energy-conserving combining is used. When it is on, combining behaviour is defined by conserveEnergy parameter.
     * <ul>
     *     <li>{@link pc.FRESNEL_NONE}: No Fresnel.</li>
     *     <li>{@link pc.FRESNEL_SCHLICK}: Schlick's approximation of Fresnel (recommended). Parameterized by specular color.</li>
     * </ul>
     * @property {Boolean} useFog Apply fogging (as configured in scene settings)
     * @property {Boolean} useLighting Apply lighting
     * @property {Boolean} useSkybox Apply scene skybox as prefiltered environment map
     * @property {Boolean} useGammaTonemap Apply gamma correction and tonemapping (as configured in scene settings)
<<<<<<< HEAD
     * @property {Boolean} pixelSnap Align vertices to pixel co-ordinates when rendering. Useful for pixel perfect 2D graphics
=======
     * @property {Boolean} twoSidedLighting Calculate proper normals (and therefore lighting) on backfaces
>>>>>>> 30b5b9c5
     *
     * @example
     * // Create a new Standard material
     * var material = new pc.StandardMaterial();
     *
     * // Update the material's diffuse and specular properties
     * material.diffuse.set(1, 0, 0);
     * material.specular.set(1, 1, 1);
     *
     * // Notify the material that it has been modified
     * material.update();
     *
     * @extends pc.Material
     * @author Will Eastcott and Arthur Rahteenko
     */

    var lightBounds = new pc.BoundingBox();
    var tempSphere = {center:null, radius:0};

    var StandardMaterial = function () {
        this.reset();
        this.update();
    };

    var _createTexture = function (param) {
        if (param.data) {
            if (param.data instanceof pc.Texture) {
                return param.data;
            } else {
                return null;
                // throw Error("StandardMaterial.init() expects textures to already be created");
            }
        } else {
            return null;
        }
    };

    var _createCubemap = function (param) {
        if (param.data) {
            if (param.data instanceof pc.Texture) {
                return param.data;
            }
        }

        // StandardMaterial expects cubemap texture to be supplied
        return null;
    };

    var _createVec2 = function (param) {
        return new pc.Vec2(param.data[0], param.data[1]);
    };

    var _createVec3 = function (param) {
        return new pc.Vec3(param.data[0], param.data[1], param.data[2]);
    };

    var _createBoundingBox = function (param) {
        var center, halfExtents;

        if (param.data && param.data.center) {
            center = new pc.Vec3(param.data.center[0], param.data.center[1], param.data.center[2]);
        } else {
            center = new pc.Vec3(0, 0, 0);
        }

        if (param.data && param.data.halfExtents) {
            halfExtents = new pc.Vec3(param.data.halfExtents[0], param.data.halfExtents[1], param.data.halfExtents[2]);
        } else {
            halfExtents = new pc.Vec3(0.5, 0.5, 0.5);
        }
        return new pc.BoundingBox(center, halfExtents);
    };

    var _createRgb = function (param) {
        return new pc.Color(param.data[0], param.data[1], param.data[2]);
    };

    var _propsSerial = [];
    var _propsSerialDefaultVal = [];
    var _propsInternalNull = [];
    var _propsInternalVec3 = [];
    var _prop2Uniform = {};

    var _defineTex2D = function (obj, name, uv, channels) {
        var privMap = "_" + name + "Map";
        var privMapTiling = privMap + "Tiling";
        var privMapOffset = privMap + "Offset";
        var mapTransform = privMap.substring(1) + "Transform";
        var privMapUv = privMap + "Uv";
        var privMapChannel = privMap + "Channel";
        var privMapVertexColor = privMap + "VertexColor";

        obj[privMap] = null;
        obj[privMapTiling] = new pc.Vec2(1, 1);
        obj[privMapOffset] = new pc.Vec2(0, 0);
        obj[mapTransform] = null;
        obj[privMapUv] = uv;
        if (channels > 0) obj[privMapChannel] = channels > 1? "rgb" : "g";
        obj[privMapVertexColor] = false;

        if (!pc._matTex2D) pc._matTex2D = [];
        pc._matTex2D[name] = channels;

        Object.defineProperty(StandardMaterial.prototype, privMap.substring(1), {
            get: function() { return this[privMap]; },
            set: function (value) {
                var oldVal = this[privMap];
                if (!!oldVal ^ !!value) this.dirtyShader = true;
                if (oldVal && value) {
                    if (oldVal.rgbm!==value.rgbm || oldVal.fixCubemapSeams!==value.fixCubemapSeams || oldVal.format!==value.format) {
                        this.dirtyShader = true;
                    }
                }

                this[privMap] = value;
            }
        });

        var mapTiling = privMapTiling.substring(1);
        var mapOffset = privMapOffset.substring(1);

        Object.defineProperty(StandardMaterial.prototype, mapTiling, {
            get: function() {
                return this[privMapTiling];
            },
            set: function (value) {
                this.dirtyShader = true;
                this[privMapTiling] = value;
            }
        });
        _prop2Uniform[mapTiling] = function (mat, val, changeMat) {
            var tform = mat._updateMapTransform(
                changeMat? mat[mapTransform] : null,
                val,
                mat[privMapOffset]
            );
            return {name:("texture_" + mapTransform), value:tform.data};
        };


        Object.defineProperty(StandardMaterial.prototype, mapOffset, {
            get: function() {
                return this[privMapOffset];
            },
            set: function (value) {
                this.dirtyShader = true;
                this[privMapOffset] = value;
            }
        });
        _prop2Uniform[mapOffset] = function (mat, val, changeMat) {
            var tform = mat._updateMapTransform(
                changeMat? mat[mapTransform] : null,
                mat[privMapTiling],
                val
            );
            return {name:("texture_" + mapTransform), value:tform.data};
        };


        Object.defineProperty(StandardMaterial.prototype, privMapUv.substring(1), {
            get: function() { return this[privMapUv]; },
            set: function (value) {
                if (this[privMapUv] !== value) this.dirtyShader = true;
                this[privMapUv] = value;
            }
        });
        Object.defineProperty(StandardMaterial.prototype, privMapChannel.substring(1), {
            get: function() { return this[privMapChannel]; },
            set: function (value) {
                if (this[privMapChannel] !== value) this.dirtyShader = true;
                this[privMapChannel] = value;
            }
        });
        Object.defineProperty(StandardMaterial.prototype, privMapVertexColor.substring(1), {
            get: function() { return this[privMapVertexColor]; },
            set: function (value) {
                this.dirtyShader = true;
                this[privMapVertexColor] = value;
            }
        });

        _propsSerial.push(privMap.substring(1));
        _propsSerial.push(privMapTiling.substring(1));
        _propsSerial.push(privMapOffset.substring(1));
        _propsSerial.push(privMapUv.substring(1));
        _propsSerial.push(privMapChannel.substring(1));
        _propsSerial.push(privMapVertexColor.substring(1));
        _propsInternalNull.push(mapTransform);
    };

    var _propsColor = [];
    var _defineColor = function (obj, name, defaultValue, hasMultiplier) {
        var priv = "_" + name;
        var uform = name + "Uniform";
        var mult = name + "Intensity";
        var pmult = "_" + mult;
        obj[priv] = defaultValue;
        obj[uform] = new Float32Array(3);
        Object.defineProperty(StandardMaterial.prototype, name, {
            get: function() {
                this.dirtyColor = true;
                this.dirtyShader = true;
                return this[priv];
            },
            set: function (value) {
                var oldVal = this[priv];
                var wasBw = (oldVal.data[0]===0 && oldVal.data[1]===0 && oldVal.data[2]===0) || (oldVal.data[0]===1 && oldVal.data[1]===1 && oldVal.data[2]===1);
                var isBw = (value.data[0]===0 && value.data[1]===0 && value.data[2]===0) || (value.data[0]===1 && value.data[1]===1 && value.data[2]===1);
                if (wasBw ^ isBw) this.dirtyShader = true;
                this.dirtyColor = true;
                this[priv] = value;
            }
        });
        _propsSerial.push(name);
        _propsInternalVec3.push(uform);
        _propsColor.push(name);
        _prop2Uniform[name] = function (mat, val, changeMat) {
            var arr = changeMat? mat[uform] : new Float32Array(3);
            var gammaCorrection = false;
            if (mat.useGammaTonemap) {
                var scene = mat._scene || pc.Application.getApplication().scene;
                gammaCorrection = scene.gammaCorrection;
            }
            for(var c=0; c<3; c++) {
                if (gammaCorrection) {
                    arr[c] = Math.pow(val.data[c], 2.2);
                } else {
                    arr[c] = val.data[c];
                }
                if (hasMultiplier) arr[c] *= mat[pmult];
            }
            return {name:("material_" + name), value:arr};
        };

        if (hasMultiplier) {
            obj[pmult] = 1;
            Object.defineProperty(StandardMaterial.prototype, mult, {
                get: function() {
                    return this[pmult];
                },
                set: function (value) {
                    var oldVal = this[pmult];
                    var wasBw = oldVal===0 || oldVal===1;
                    var isBw = value===0 || value===1;
                    if (wasBw ^ isBw) this.dirtyShader = true;
                    this.dirtyColor = true;
                    this[pmult] = value;
                }
            });
            _propsSerial.push(mult);
            _prop2Uniform[mult] = function (mat, val, changeMat) {
                var arr = changeMat? mat[uform] : new Float32Array(3);
                var gammaCorrection = false;
                if (mat.useGammaTonemap) {
                    var scene = mat._scene || pc.Application.getApplication().scene;
                    gammaCorrection = scene.gammaCorrection;
                }
                for(var c=0; c<3; c++) {
                    if (gammaCorrection) {
                        arr[c] = Math.pow(mat[priv].data[c], 2.2);
                    } else {
                        arr[c] = mat[priv].data[c];
                    }
                    arr[c] *= mat[pmult];
                }
                return {name:("material_" + name), value:arr};
            };
        }
    };

    var _defineFloat = function (obj, name, defaultValue, func) {
        var priv = "_" + name;
        obj[priv] = defaultValue;
        Object.defineProperty(StandardMaterial.prototype, name, {
            get: function() { return this[priv]; },
            set: function (value) {
                var oldVal = this[priv];
                var wasBw = oldVal===0 || oldVal===1;
                var isBw = value===0 || value===1;
                if (wasBw ^ isBw) this.dirtyShader = true;
                this[priv] = value;
            }
        });
        _propsSerial.push(name);
        _prop2Uniform[name] = func!==undefined? func : (function (mat, val, changeMat) {
            return {name:("material_" + name), value:val};
        });
    };

    var _defineObject = function (obj, name, func) {
        var priv = "_" + name;
        obj[priv] = null;
        Object.defineProperty(StandardMaterial.prototype, name, {
            get: function() { return this[priv]; },
            set: function (value) {
                var oldVal = this[priv];
                if (!!oldVal ^ !!value) this.dirtyShader = true;
                this[priv] = value;
            }
        });
        _propsSerial.push(name);
        _prop2Uniform[name] = func;
    };

    var _defineChunks = function (obj) {
        this._chunks = null;
        Object.defineProperty(StandardMaterial.prototype, "chunks", {
            get: function() {
                this.dirtyShader = true;
                return this._chunks;
            },
            set: function (value) {
                this.dirtyShader = true;
                this._chunks = value;
            }
        });
        _propsSerial.push("chunks");
    };

    var _defineFlag = function (obj, name, defaultValue) {
        var priv = "_" + name;
        obj[priv] = defaultValue;
        Object.defineProperty(StandardMaterial.prototype, name, {
            get: function() { return this[priv]; },
            set: function (value) {
                if (this[priv] !== value) this.dirtyShader = true;
                this[priv] = value;
            }
        });
        _propsSerial.push(name);
    };

    var Chunks = function() { };
    Chunks.prototype.copy = function(from) {
        for(var p in from) {
            if (from.hasOwnProperty(p) && p !== 'copy')
                this[p] = from[p];
        }
    };

    StandardMaterial = pc.inherits(StandardMaterial, pc.Material);

    pc.extend(StandardMaterial.prototype, {

        reset: function () {
            this.blendType = pc.BLEND_NONE;

            var i;
            for(i=0; i<_propsSerial.length; i++) {
                var defVal = _propsSerialDefaultVal[i];
                this[ _propsSerial[i] ] = defVal? (defVal.clone? defVal.clone() : defVal) : defVal;
            }
            for(i=0; i<_propsInternalNull.length; i++) {
                this[ _propsInternalNull[i] ] = null;
            }
            for(i=0; i<_propsInternalVec3.length; i++) {
                this[ _propsInternalVec3[i] ] = new Float32Array(3);
            }

            this._chunks = new Chunks();

            this.cubeMapMinUniform = new Float32Array(3);
            this.cubeMapMaxUniform = new Float32Array(3);
        },


        /**
         * @function
         * @name pc.StandardMaterial#clone
         * @description Duplicates a Standard material. All properties are duplicated except textures
         * where only the references are copied.
         * @returns {pc.StandardMaterial} A cloned Standard material.
         */
        clone: function () {
            var clone = new pc.StandardMaterial();

            pc.Material.prototype._cloneInternal.call(this, clone);

            var pname;
            for(var i = 0; i < _propsSerial.length; i++) {
                pname = _propsSerial[i];
                if (this[pname]!==undefined) {
                    if (this[pname] && this[pname].copy) {
                        if (clone[pname]) {
                            clone[pname].copy(this[pname]);
                        } else {
                            clone[pname] = this[pname].clone();
                        }
                    } else {
                        clone[pname] = this[pname];
                    }
                }
            }

            if (! clone.shader)
                clone.update();

            return clone;
        },

        /**
        * @private
        * @name pc.PhoneMaterial#init
        * @description Update material data from a data block, as found on a material Asset.
        * Note, init() expects texture parameters to contain a {@link pc.Texture} not a resource id.
        */
        init: function (data) {
            this.reset();

            // Initialise material from data
            this.name = data.name;

            if (data.chunks)
                this.chunks.copy(data.chunks);

            for (var i = 0; i < data.parameters.length; i++) {
                var param = data.parameters[i];
                if (param.type === "vec3") {
                    this[param.name] = _createRgb(param);
                } else if (param.type === "vec2") {
                    this[param.name] = _createVec2(param);
                } else if (param.type === "texture") {
                    this[param.name] = _createTexture(param);
                } else if (param.type === "cubemap") {
                    this[param.name] = _createCubemap(param);
                } else if (param.name === "bumpMapFactor") { // Unfortunately, names don't match for bumpiness
                    this.bumpiness = param.data;
                } else if (param.type === 'boundingbox') {
                    this[param.name] = _createBoundingBox(param);
                } else {
                    this[param.name] = param.data;
                }
            }

            this.update();
        },

        _updateMapTransform: function (transform, tiling, offset) {
            transform = transform || new pc.Vec4();
            transform.set(tiling.x, tiling.y, offset.x, offset.y);

            if ((transform.x===1) && (transform.y===1) && (transform.z===0) && (transform.w===0)) return null;
            return transform;
        },

        _collectLights: function(lType, lights, lightsSorted, mask, staticLightList) {
            var light;
            var i;
            for (i = 0; i < lights.length; i++) {
                light = lights[i];
                if (light._enabled) {
                    if (light._mask & mask) {
                        if (light._type===lType) {
                            if (lType!==pc.LIGHTTYPE_DIRECTIONAL) {
                                if (light.isStatic) {
                                    continue;
                                }
                            }
                            lightsSorted.push(light);
                        }
                    }
                }
            }

            if (staticLightList) {
                for(i=0; i<staticLightList.length; i++) {
                    light = staticLightList[i];
                    if (light._type===lType) {
                        lightsSorted.push(light);
                    }
                }
            }
        },

        _setParameter: function(name, value) {
            this.setParameter(name, value);
            this._propsSet.push(name);
        },

        _clearParameters: function() {
            var props = this._propsSet;
            for (var i = 0; i < props.length; i++) {
                delete this.parameters[props[i]];
            }
            this._propsSet = [];
        },

        _updateMap: function (p) {
            var mname = p + "Map";
            if (this[mname]) {
                this._setParameter("texture_" + mname, this[mname]);
                var tname = mname + "Transform";
                this[tname] = this._updateMapTransform(
                    this[tname],
                    this[mname + "Tiling"],
                    this[mname + "Offset"]
                );

                if (this[tname]) {
                    this._setParameter('texture_' + tname, this[tname].data);
                }
            }
        },

        getUniform: function(varName, value, changeMat) {
            var func = _prop2Uniform[varName];
            if (func) {
                return func(this, value, changeMat);
            }
            return null;
        },

        update: function () {
            this._clearParameters();

            this._setParameter('material_ambient', this.ambientUniform);

            if (!this.diffuseMap || this.diffuseMapTint) {
                this._setParameter('material_diffuse', this.diffuseUniform);
            }

            if (!this.useMetalness) {
                if (!this.specularMap || this.specularMapTint) {
                    this._setParameter('material_specular', this.specularUniform);
                }
            } else {
                if (!this.metalnessMap || this.metalness<1) {
                    this._setParameter('material_metalness', this.metalness);
                }
            }

            this._setParameter(this.getUniform("shininess", this.shininess, true));

            if (!this.emissiveMap || this.emissiveMapTint) {
                this._setParameter('material_emissive', this.emissiveUniform);
            }
            if (this.emissiveMap) {
                this._setParameter('material_emissiveIntensity', this.emissiveIntensity);
            }

            if (this.refraction>0) {
                this._setParameter('material_refraction', this.refraction);
                this._setParameter('material_refractionIndex', this.refractionIndex);
            }

            this._setParameter('material_opacity', this.opacity);

            if (this.occludeSpecular) {
                this._setParameter('material_occludeSpecularIntensity', this.occludeSpecularIntensity);
            }

            if (this.cubeMapProjection===pc.CUBEPROJ_BOX) {
                this._setParameter(this.getUniform("cubeMapProjectionBox", this.cubeMapProjectionBox, true));
            }

            for (var p in pc._matTex2D) {
                this._updateMap(p);
            }

            if (this.ambientSH) {
                this._setParameter('ambientSH[0]', this.ambientSH);
            }

            if (this.normalMap) {
                this._setParameter('material_bumpiness', this.bumpiness);
            }

            if (this.heightMap) {
                this._setParameter(this.getUniform('heightMapFactor', this.heightMapFactor, true));
            }

            if (this.cubeMap) {
                this._setParameter('texture_cubeMap', this.cubeMap);
            }

            if (this.prefilteredCubeMap128) {
                this._setParameter('texture_prefilteredCubeMap128', this.prefilteredCubeMap128);
            } else if (this._scene && this._scene._skyboxPrefiltered[0]) {
                this._setParameter('texture_prefilteredCubeMap128', this._scene._skyboxPrefiltered[0]);
            }

            if (this.prefilteredCubeMap64) {
                this._setParameter('texture_prefilteredCubeMap64', this.prefilteredCubeMap64);
            } else if (this._scene && this._scene._skyboxPrefiltered[1]) {
                this._setParameter('texture_prefilteredCubeMap64', this._scene._skyboxPrefiltered[1]);
            }

            if (this.prefilteredCubeMap32) {
                this._setParameter('texture_prefilteredCubeMap32', this.prefilteredCubeMap32);
            } else if (this._scene && this._scene._skyboxPrefiltered[2]) {
                this._setParameter('texture_prefilteredCubeMap32', this._scene._skyboxPrefiltered[2]);
            }

            if (this.prefilteredCubeMap16) {
                this._setParameter('texture_prefilteredCubeMap16', this.prefilteredCubeMap16);
            } else if (this._scene && this._scene._skyboxPrefiltered[3]) {
                this._setParameter('texture_prefilteredCubeMap16', this._scene._skyboxPrefiltered[3]);
            }

            if (this.prefilteredCubeMap8) {
                this._setParameter('texture_prefilteredCubeMap8', this.prefilteredCubeMap8);
            } else if (this._scene && this._scene._skyboxPrefiltered[4]) {
                this._setParameter('texture_prefilteredCubeMap8', this._scene._skyboxPrefiltered[4]);
            }

            if (this.prefilteredCubeMap4) {
                this._setParameter('texture_prefilteredCubeMap4', this.prefilteredCubeMap4);
            } else if (this._scene && this._scene._skyboxPrefiltered[5]) {
                this._setParameter('texture_prefilteredCubeMap4', this._scene._skyboxPrefiltered[5]);
            }

            if (this.sphereMap) {
                this._setParameter('texture_sphereMap', this.sphereMap);
            }
            if (this.dpAtlas) {
                this._setParameter('texture_sphereMap', this.dpAtlas);
            }
            //if (this.sphereMap || this.cubeMap || this.prefilteredCubeMap128) {
                this._setParameter('material_reflectivity', this.reflectivity);
            //}

            if (this.dirtyShader || !this._scene) {
                this.shader = null;
                this.clearVariants();
            }

            this._processColor();
        },

        _processColor: function () {
            var c, i;
            if (!this.dirtyColor) return;
            if (!this._scene && this.useGammaTonemap) return;
            var gammaCorrection = false;
            if (this.useGammaTonemap) gammaCorrection = this._scene.gammaCorrection;

            // Gamma correct colors
            for (i = 0; i < _propsColor.length; i++) {
                var clr = this[ "_" + _propsColor[i] ];
                var arr = this[ _propsColor[i] + "Uniform" ];
                for (c = 0; c < 3; c++ ) {
                    if (gammaCorrection) {
                        arr[c] = Math.pow(clr.data[c], 2.2);
                    } else {
                        arr[c] = clr.data[c];
                    }
                }
            }
            for(c=0; c<3; c++) {
                this.emissiveUniform[c] *= this.emissiveIntensity;
            }
            this.dirtyColor = false;
        },

        _getMapTransformID: function(xform, uv) {
            if (!xform) return 0;
            if (!this._mapXForms[uv]) this._mapXForms[uv] = [];

            var i, j, same;
            for (i = 0; i<this._mapXForms[uv].length; i++) {
                same = true;
                for( j = 0; j < xform.data.length; j++) {
                    if (this._mapXForms[uv][i][j] != xform.data[j]) {
                        same = false;
                        break;
                    }
                }
                if (same) {
                    return i + 1;
                }
            }
            var newID = this._mapXForms[uv].length;
            this._mapXForms[uv][newID] = [];
            for (j = 0; j < xform.data.length; j++) {
                this._mapXForms[uv][newID][j] = xform.data[j];
            }
            return newID + 1;
        },

        updateShader: function (device, scene, objDefs, staticLightList, pass) {
            var i, c;
            if (!this._scene) {
                this._scene = scene;
                this._processColor();
            }

            var lights = scene._lights;
            this._mapXForms = [];

            var useTexCubeLod = device.useTexCubeLod;
            var useDp = !device.extTextureLod; // no basic extension? likely slow device, force dp

            var globalSky128, globalSky64, globalSky32, globalSky16, globalSky8, globalSky4;
            if (this.useSkybox) {
                globalSky128 = scene._skyboxPrefiltered[0];
                globalSky64 = scene._skyboxPrefiltered[1];
                globalSky32 = scene._skyboxPrefiltered[2];
                globalSky16 = scene._skyboxPrefiltered[3];
                globalSky8 = scene._skyboxPrefiltered[4];
                globalSky4 = scene._skyboxPrefiltered[5];
            }

            var prefilteredCubeMap128 = this.prefilteredCubeMap128 || globalSky128;
            var prefilteredCubeMap64 = this.prefilteredCubeMap64 || globalSky64;
            var prefilteredCubeMap32 = this.prefilteredCubeMap32 || globalSky32;
            var prefilteredCubeMap16 = this.prefilteredCubeMap16 || globalSky16;
            var prefilteredCubeMap8 = this.prefilteredCubeMap8 || globalSky8;
            var prefilteredCubeMap4 = this.prefilteredCubeMap4 || globalSky4;

            if (prefilteredCubeMap128) {
                var allMips = prefilteredCubeMap128 &&
                              prefilteredCubeMap64 &&
                              prefilteredCubeMap32 &&
                              prefilteredCubeMap16 &&
                              prefilteredCubeMap8 &&
                              prefilteredCubeMap4;

                if (useDp && allMips) {
                    if (!prefilteredCubeMap128.dpAtlas) {
                        prefilteredCubeMap128.dpAtlas = pc.generateDpAtlas(device,
                            [prefilteredCubeMap128, prefilteredCubeMap64, prefilteredCubeMap32, prefilteredCubeMap16,
                            prefilteredCubeMap8, prefilteredCubeMap4]);
                        prefilteredCubeMap128.sh = pc.shFromCubemap(prefilteredCubeMap16);
                    }
                    this.dpAtlas = prefilteredCubeMap128.dpAtlas;
                    this.ambientSH = prefilteredCubeMap128.sh;
                    this._setParameter('ambientSH[0]', this.ambientSH);
                    this._setParameter('texture_sphereMap', this.dpAtlas);
                } else if (useTexCubeLod) {
                    if (prefilteredCubeMap128._levels.length<6) {
                        if (allMips) {
                            // Multiple -> single (provided cubemap per mip, but can use texCubeLod)
                            this._setParameter('texture_prefilteredCubeMap128', prefilteredCubeMap128);
                        } else {
                            console.log("Can't use prefiltered cubemap: " + allMips + ", " + useTexCubeLod + ", " + prefilteredCubeMap128._levels);
                        }
                    } else {
                        // Single (able to use single cubemap with texCubeLod)
                        this._setParameter('texture_prefilteredCubeMap128', prefilteredCubeMap128);
                    }
                } else if (allMips) {
                    // Multiple (no texCubeLod, but able to use cubemap per mip)
                    this._setParameter('texture_prefilteredCubeMap128', prefilteredCubeMap128);
                    this._setParameter('texture_prefilteredCubeMap64', prefilteredCubeMap64);
                    this._setParameter('texture_prefilteredCubeMap32', prefilteredCubeMap32);
                    this._setParameter('texture_prefilteredCubeMap16', prefilteredCubeMap16);
                    this._setParameter('texture_prefilteredCubeMap8', prefilteredCubeMap8);
                    this._setParameter('texture_prefilteredCubeMap4', prefilteredCubeMap4);
                } else {
                    console.log("Can't use prefiltered cubemap: " + allMips + ", " + useTexCubeLod + ", " + prefilteredCubeMap128._levels);
                }
            }

            var specularTint = false;
            var useSpecular = (this.useMetalness? true : !!this.specularMap) || (!!this.sphereMap) || (!!this.cubeMap) || (!!this.dpAtlas);
            useSpecular = useSpecular || (this.useMetalness? true : !(this.specular.data[0]===0 && this.specular.data[1]===0 && this.specular.data[2]===0));

            if (useSpecular) {
                if (this.specularMapTint && !this.useMetalness) {
                    specularTint = this.specular.data[0]!==1 || this.specular.data[1]!==1 || this.specular.data[2]!==1;
                }
            }

            var rgbmReflection = (prefilteredCubeMap128? prefilteredCubeMap128.rgbm : false) ||
                                 (this.cubeMap? this.cubeMap.rgbm : false) ||
                                 (this.sphereMap? this.sphereMap.rgbm : false) ||
                                 (this.dpAtlas? this.dpAtlas.rgbm : false);

            var hdrReflection = (prefilteredCubeMap128? prefilteredCubeMap128.rgbm || prefilteredCubeMap128.format===pc.PIXELFORMAT_RGBA32F : false) ||
                                 (this.cubeMap? this.cubeMap.rgbm || this.cubeMap.format===pc.PIXELFORMAT_RGBA32F : false) ||
                                 (this.sphereMap? this.sphereMap.rgbm || this.sphereMap.format===pc.PIXELFORMAT_RGBA32F : false) ||
                                 (this.dpAtlas? this.dpAtlas.rgbm || this.dpAtlas.format===pc.PIXELFORMAT_RGBA32F : false);

            var emissiveTint = (this.emissive.data[0]!==1 || this.emissive.data[1]!==1 || this.emissive.data[2]!==1 || this.emissiveIntensity!==1) && this.emissiveMapTint;
            emissiveTint = emissiveTint? 3 : (this.emissiveIntensity!==1? 1 : 0);

            var options = {
                fog:                        this.useFog? scene.fog : "none",
                gamma:                      this.useGammaTonemap? scene.gammaCorrection : pc.GAMMA_NONE,
                toneMap:                    this.useGammaTonemap? scene.toneMapping : -1,
                blendMapsWithColors:        true,
                modulateAmbient:            this.ambientTint,
                diffuseTint:                (this.diffuse.data[0]!==1 || this.diffuse.data[1]!==1 || this.diffuse.data[2]!==1) && this.diffuseMapTint,
                specularTint:               specularTint,
                metalnessTint:              this.useMetalness && this.metalness<1,
                glossTint:                  true,
                emissiveTint:               emissiveTint,
                opacityTint:                this.opacity!==1 && this.blendType!==pc.BLEND_NONE,
                alphaTest:                  this.alphaTest > 0,
                alphaToCoverage:            this.alphaToCoverage,
                needsNormalFloat:           this.normalizeNormalMap,

                sphereMap:                  !!this.sphereMap,
                cubeMap:                    !!this.cubeMap,
                dpAtlas:                    !!this.dpAtlas,
                ambientSH:                  !!this.ambientSH,
                useSpecular:                useSpecular,
                rgbmReflection:             rgbmReflection,
                hdrReflection:              hdrReflection,
                fixSeams:                   prefilteredCubeMap128? prefilteredCubeMap128.fixCubemapSeams : (this.cubeMap? this.cubeMap.fixCubemapSeams : false),
                prefilteredCubemap:         !!prefilteredCubeMap128,
                emissiveFormat:             this.emissiveMap? (this.emissiveMap.rgbm? 1 : (this.emissiveMap.format===pc.PIXELFORMAT_RGBA32F? 2 : 0)) : null,
                lightMapFormat:             this.lightMap? (this.lightMap.rgbm? 1 : (this.lightMap.format===pc.PIXELFORMAT_RGBA32F? 2 : 0)) : null,
                useRgbm:                    rgbmReflection || (this.emissiveMap? this.emissiveMap.rgbm : 0) || (this.lightMap? this.lightMap.rgbm : 0),
                specularAA:                 this.specularAntialias,
                conserveEnergy:             this.conserveEnergy,
                occludeSpecular:            this.occludeSpecular,
                occludeSpecularFloat:      (this.occludeSpecularIntensity !== 1.0),
                occludeDirect:              this.occludeDirect,
                shadingModel:               this.shadingModel,
                fresnelModel:               this.fresnelModel,
                packedNormal:               this.normalMap? (this.normalMap.format===pc.PIXELFORMAT_DXT5) : false,
                forceFragmentPrecision:     this.forceFragmentPrecision,
                fastTbn:                    this.fastTbn,
                cubeMapProjection:          this.cubeMapProjection,
                chunks:                     this.chunks,
                customFragmentShader:       this.customFragmentShader,
                refraction:                 !!this.refraction,
                useMetalness:               this.useMetalness,
                blendType:                  this.blendType,
                skyboxIntensity:            (prefilteredCubeMap128===globalSky128 && prefilteredCubeMap128) && (scene.skyboxIntensity!==1),
                forceUv1:                   this.forceUv1,
                useTexCubeLod:              useTexCubeLod,
                msdf:                       !!this.msdfMap,
<<<<<<< HEAD
                pixelSnap:                  this.pixelSnap
=======
                twoSidedLighting:           this.twoSidedLighting
>>>>>>> 30b5b9c5
            };

            if (pass === pc.SHADER_FORWARDHDR) {
                if (options.gamma) options.gamma = pc.GAMMA_SRGBHDR;
                options.toneMap = pc.TONEMAP_LINEAR;
            }

            var hasUv0 = false;
            var hasUv1 = false;
            var hasVcolor = false;
            if (objDefs) {
                options.noShadow = (objDefs & pc.SHADERDEF_NOSHADOW) !== 0;
                options.screenSpace = (objDefs & pc.SHADERDEF_SCREENSPACE) !== 0;
                options.skin = (objDefs & pc.SHADERDEF_SKIN) !== 0;
                options.useInstancing = (objDefs & pc.SHADERDEF_INSTANCING) !== 0;
                if ((objDefs & pc.SHADERDEF_LM) !== 0) {
                    options.lightMapFormat = 1; // rgbm
                    options.lightMap = true;
                    options.lightMapChannel = "rgb";
                    options.lightMapUv = 1;
                    options.lightMapTransform = 0;
                    options.lightMapWithoutAmbient = !this.lightMap;
                    options.useRgbm = true;
                    if ((objDefs & pc.SHADERDEF_DIRLM) !== 0) {
                        options.dirLightMap = true;
                    }
                }
                hasUv0 = (objDefs & pc.SHADERDEF_UV0) !== 0;
                hasUv1 = (objDefs & pc.SHADERDEF_UV1) !== 0;
                hasVcolor = (objDefs & pc.SHADERDEF_VCOLOR) !== 0;
            }

            for (var p in pc._matTex2D) {
                if (p==="opacity" && this.blendType===pc.BLEND_NONE && this.alphaTest===0.0 && !this.alphaToCoverage) continue;
                var cname;
                var mname = p + "Map";
                var vname = mname + "VertexColor";
                if (p!=="height" && this[vname]) {
                    if (hasVcolor) {
                        cname = mname + "Channel";
                        options[vname] = this[vname];
                        options[cname] = this[cname];
                        options.vertexColors = true;
                    }
                } else if (this[mname]) {
                    var uname = mname + "Uv";
                    var allow = true;
                    if (this[uname]===0 && !hasUv0) allow = false;
                    if (this[uname]===1 && !hasUv1) allow = false;
                    if (allow) {
                        options[mname] = !!this[mname];
                        var tname = mname + "Transform";
                        cname = mname + "Channel";
                        options[tname] = this._getMapTransformID(this[tname], this[uname]);
                        options[cname] = this[cname];
                        options[uname] = this[uname];
                    }
                }
            }

            options.aoMapUv = options.aoMapUv || this.aoUvSet; // backwards comp

            this._mapXForms = null;

            if (this.useLighting) {
                var lightsSorted = [];
                var mask = objDefs ? (objDefs >> 16) : 1;
                this._collectLights(pc.LIGHTTYPE_DIRECTIONAL, lights, lightsSorted, mask);
                this._collectLights(pc.LIGHTTYPE_POINT,       lights, lightsSorted, mask, staticLightList);
                this._collectLights(pc.LIGHTTYPE_SPOT,        lights, lightsSorted, mask, staticLightList);
                options.lights = lightsSorted;
            } else {
                options.lights = [];
            }

            if (options.lights.length===0) {
                options.noShadow = false;
            }

            var library = device.getProgramLibrary();
            this.shader = library.getProgram('standard', options);

            if (!objDefs) {
                this.clearVariants();
                this.variants[0] = this.shader;
            }

            this.dirtyShader = false;
        }
    });

    var _defineMaterialProps = function (obj) {

        obj.dirtyShader = true;
        obj.dirtyColor = true;
        obj._scene = null;

        _defineColor(obj, "ambient", new pc.Color(0.7, 0.7, 0.7));
        _defineColor(obj, "diffuse", new pc.Color(1, 1, 1));
        _defineColor(obj, "specular", new pc.Color(0, 0, 0));
        _defineColor(obj, "emissive", new pc.Color(0, 0, 0), true);

        _defineFloat(obj, "shininess", 25, function(mat, shininess) {
            // Shininess is 0-100 value
            // which is actually a 0-1 glosiness value.
            // Can be converted to specular power using exp2(shininess * 0.01 * 11)
            var value;
            if (mat.shadingModel===pc.SPECULAR_PHONG) {
                value = Math.pow(2, shininess * 0.01 * 11); // legacy: expand back to specular power
            } else {
                value = shininess * 0.01; // correct
            }
            return {name:"material_shininess", value:value};
        });
        _defineFloat(obj, "heightMapFactor", 1, function(mat, height) {
            return {name:'material_heightMapFactor', value:height * 0.025};
        });
        _defineFloat(obj, "opacity", 1);
        _defineFloat(obj, "alphaTest", 0);
        _defineFloat(obj, "bumpiness", 1);
        _defineFloat(obj, "reflectivity", 1);
        _defineFloat(obj, "occludeSpecularIntensity", 1);
        _defineFloat(obj, "refraction", 0);
        _defineFloat(obj, "refractionIndex", 1.0 / 1.5); // approx. (air ior / glass ior)
        _defineFloat(obj, "metalness", 1);
        _defineFloat(obj, "aoUvSet", 0, null); // legacy

        _defineObject(obj, "ambientSH", function (mat, val, changeMat) {
            return {name:"ambientSH[0]", value:val};
        });

        _defineObject(obj, "cubeMapProjectionBox", function (mat, val, changeMat) {
                var bmin = changeMat? mat.cubeMapMinUniform : new Float32Array(3);
                var bmax = changeMat? mat.cubeMapMaxUniform : new Float32Array(3);

                bmin[0] = val.center.x - val.halfExtents.x;
                bmin[1] = val.center.y - val.halfExtents.y;
                bmin[2] = val.center.z - val.halfExtents.z;

                bmax[0] = val.center.x + val.halfExtents.x;
                bmax[1] = val.center.y + val.halfExtents.y;
                bmax[2] = val.center.z + val.halfExtents.z;

                return [{name:"envBoxMin", value:bmin}, {name:"envBoxMax", value:bmax}];
        });

        _defineChunks(obj);

        _defineFlag(obj, "ambientTint", false);
        _defineFlag(obj, "diffuseMapTint", false);
        _defineFlag(obj, "specularMapTint", false);
        _defineFlag(obj, "emissiveMapTint", false);
        _defineFlag(obj, "fastTbn", false);
        _defineFlag(obj, "specularAntialias", false);
        _defineFlag(obj, "useMetalness", false);
        _defineFlag(obj, "occludeDirect", false);
        _defineFlag(obj, "normalizeNormalMap", true);
        _defineFlag(obj, "conserveEnergy", true);
        _defineFlag(obj, "occludeSpecular", pc.SPECOCC_AO);
        _defineFlag(obj, "shadingModel", pc.SPECULAR_BLINN);
        _defineFlag(obj, "fresnelModel", pc.FRESNEL_NONE);
        _defineFlag(obj, "cubeMapProjection", pc.CUBEPROJ_NONE);
        _defineFlag(obj, "customFragmentShader", null);
        _defineFlag(obj, "forceFragmentPrecision", null);
        _defineFlag(obj, "useFog", true);
        _defineFlag(obj, "useLighting", true);
        _defineFlag(obj, "useGammaTonemap", true);
        _defineFlag(obj, "useSkybox", true);
        _defineFlag(obj, "forceUv1", false);
<<<<<<< HEAD
        _defineFlag(obj, "pixelSnap", false);
=======
        _defineFlag(obj, "twoSidedLighting", false);
>>>>>>> 30b5b9c5

        _defineTex2D(obj, "diffuse", 0, 3);
        _defineTex2D(obj, "specular", 0, 3);
        _defineTex2D(obj, "emissive", 0, 3);
        _defineTex2D(obj, "normal", 0, -1);
        _defineTex2D(obj, "metalness", 0, 1);
        _defineTex2D(obj, "gloss", 0, 1);
        _defineTex2D(obj, "opacity", 0, 1);
        _defineTex2D(obj, "height", 0, 1);
        _defineTex2D(obj, "ao", 0, 1);
        _defineTex2D(obj, "light", 1, 3);
        _defineTex2D(obj, "msdf", 0, 3);

        _defineObject(obj, "cubeMap");
        _defineObject(obj, "sphereMap");
        _defineObject(obj, "dpAtlas");
        _defineObject(obj, "prefilteredCubeMap128");
        _defineObject(obj, "prefilteredCubeMap64");
        _defineObject(obj, "prefilteredCubeMap32");
        _defineObject(obj, "prefilteredCubeMap16");
        _defineObject(obj, "prefilteredCubeMap8");
        _defineObject(obj, "prefilteredCubeMap4");

        for (var i = 0; i < _propsSerial.length; i++) {
            _propsSerialDefaultVal[i] = obj[ _propsSerial[i] ];
        }

        obj._propsSet = [];
    };

    _defineMaterialProps(StandardMaterial.prototype);

    return {
        StandardMaterial: StandardMaterial
    };
}());<|MERGE_RESOLUTION|>--- conflicted
+++ resolved
@@ -145,11 +145,8 @@
      * @property {Boolean} useLighting Apply lighting
      * @property {Boolean} useSkybox Apply scene skybox as prefiltered environment map
      * @property {Boolean} useGammaTonemap Apply gamma correction and tonemapping (as configured in scene settings)
-<<<<<<< HEAD
      * @property {Boolean} pixelSnap Align vertices to pixel co-ordinates when rendering. Useful for pixel perfect 2D graphics
-=======
      * @property {Boolean} twoSidedLighting Calculate proper normals (and therefore lighting) on backfaces
->>>>>>> 30b5b9c5
      *
      * @example
      * // Create a new Standard material
@@ -974,11 +971,8 @@
                 forceUv1:                   this.forceUv1,
                 useTexCubeLod:              useTexCubeLod,
                 msdf:                       !!this.msdfMap,
-<<<<<<< HEAD
-                pixelSnap:                  this.pixelSnap
-=======
+                pixelSnap:                  this.pixelSnap,
                 twoSidedLighting:           this.twoSidedLighting
->>>>>>> 30b5b9c5
             };
 
             if (pass === pc.SHADER_FORWARDHDR) {
@@ -1148,11 +1142,8 @@
         _defineFlag(obj, "useGammaTonemap", true);
         _defineFlag(obj, "useSkybox", true);
         _defineFlag(obj, "forceUv1", false);
-<<<<<<< HEAD
         _defineFlag(obj, "pixelSnap", false);
-=======
         _defineFlag(obj, "twoSidedLighting", false);
->>>>>>> 30b5b9c5
 
         _defineTex2D(obj, "diffuse", 0, 3);
         _defineTex2D(obj, "specular", 0, 3);
