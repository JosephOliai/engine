--- conflicted
+++ resolved
@@ -594,93 +594,8 @@
             material.setParameter("texture_cubeMap", usedTex);
             material.cull = pc.CULLFACE_NONE;
 
-<<<<<<< HEAD
             var skyLayer = this.activeLayerComposition.getLayerById(pc.LAYERID_SKYBOX);
             if (skyLayer) {
-=======
-            var node = new pc.GraphNode();
-            var mesh = pc.createBox(device);
-            var meshInstance = new pc.MeshInstance(node, mesh, material);
-            meshInstance.updateKey = function () {
-                var material = this.material;
-                this.key = pc._getDrawcallSortKey(this.layer, material.blendType, false, 0); // force drawing after all opaque
-            };
-            meshInstance.updateKey();
-            meshInstance.cull = false;
-            meshInstance.drawToDepth = false;
-
-            var model = new pc.Model();
-            model.graph = node;
-            model.meshInstances = [ meshInstance ];
-            this._skyboxModel = model;
-
-            this.addModel(model);
-        }
-
-        var materials = [];
-        var drawCalls = this.drawCalls;
-        for (i = 0; i < drawCalls.length; i++) {
-            var drawCall = drawCalls[i];
-            if (drawCall.material !== undefined) {
-                if (materials.indexOf(drawCall.material) === -1) {
-                    materials.push(drawCall.material);
-                }
-            }
-        }
-        for (i = 0; i < materials.length; i++) {
-            var mat = materials[i];
-            if (mat.updateShader!==pc.Material.prototype.updateShader) {
-                mat.clearVariants();
-                mat.shader = null;
-            }
-        }
-
-        this._stats.updateShadersTime += pc.now() - time;
-    };
-
-    Scene.prototype.getModels = function () {
-        return this._models;
-    };
-
-    Scene.prototype._updateStats = function () {
-        // #ifdef PROFILER
-        var stats = this._stats;
-        stats.meshInstances = this.drawCalls.length;
-        this._updateLightStats();
-        // #endif
-    };
-
-    Scene.prototype._updateLightStats = function () {
-        var stats = this._stats;
-        stats.lights = this._lights.length;
-        stats.dynamicLights = 0;
-        stats.bakedLights = 0;
-        var l;
-        for(var i=0; i<stats.lights; i++) {
-            l = this._lights[i];
-            if (l._enabled) {
-                if ((l._mask & pc.MASK_DYNAMIC) || (l._mask & pc.MASK_BAKED)) { // if affects dynamic or baked objects in real-time
-                    stats.dynamicLights++;
-                }
-                if (l._mask & pc.MASK_LIGHTMAP) { // if baked into lightmaps
-                    stats.bakedLights++;
-                }
-            }
-        }
-    };
-
-    /**
-     * @function
-     * @name pc.Scene#addModel
-     * @description Adds the specified model to the scene.
-     */
-    Scene.prototype.addModel = function (model) {
-        var i, len;
-
-        var updateModelShaders = model._shadersVersion !== this._sceneShadersVersion;
-        model._shadersVersion = this._sceneShadersVersion;
->>>>>>> 37e346ff
-
                 var node = new pc.GraphNode();
                 var mesh = pc.createBox(device);
                 var meshInstance = new pc.MeshInstance(node, mesh, material);
@@ -701,112 +616,6 @@
         }
     };
 
-<<<<<<< HEAD
-=======
-    /**
-     * @function
-     * @name pc.Scene#removeModel
-     * @description Removes the specified model from the scene.
-     */
-    Scene.prototype.removeModel = function (model) {
-        var i, j, len, drawCall, spliceOffset, spliceCount;
-
-        // Verify the model is in the scene
-        var index = this._models.indexOf(model);
-        if (index !== -1) {
-            this._models.splice(index, 1);
-
-            var materials = model.getMaterials();
-            for (i = 0; i < materials.length; i++) {
-                materials[i].scene = null;
-            }
-
-            // Remove the model's mesh instances from render queues
-            var meshInstance;
-            var numMeshInstances = model.meshInstances.length;
-            for (i = 0; i < numMeshInstances; i++) {
-                meshInstance = model.meshInstances[i];
-
-                spliceOffset = -1;
-                spliceCount = 0;
-                len = this.drawCalls.length;
-                for(j=0; j<len; j++) {
-                    drawCall = this.drawCalls[j];
-                    if (drawCall===meshInstance) {
-                        spliceOffset = j;
-                        spliceCount = 1;
-                        break;
-                    }
-                    if (drawCall._staticSource===meshInstance) {
-                        if (spliceOffset<0) spliceOffset = j;
-                        spliceCount++;
-                    } else if (spliceOffset>=0) {
-                        break;
-                    }
-                }
-                if (spliceOffset>=0) this.drawCalls.splice(spliceOffset, spliceCount);
-
-                if (meshInstance.castShadow) {
-                    index = this.shadowCasters.indexOf(meshInstance);
-                    if (index !== -1) {
-                        this.shadowCasters.splice(index, 1);
-                    }
-                }
-            }
-
-            // Remove all model lights from the scene
-            var lights = model.getLights();
-            for (i = 0, len = lights.length; i < len; i++) {
-                this.removeLight(lights[i]);
-            }
-            this._updateStats();
-        }
-    };
-
-    Scene.prototype.removeShadowCaster = function (model) {
-        var meshInstance, index;
-        var numMeshInstances = model.meshInstances.length;
-        for (var i = 0; i < numMeshInstances; i++) {
-            meshInstance = model.meshInstances[i];
-            if (meshInstance.castShadow) {
-                index = this.shadowCasters.indexOf(meshInstance);
-                if (index !== -1) {
-                    this.shadowCasters.splice(index, 1);
-                }
-            }
-        }
-    };
-
-
-    Scene.prototype.containsModel = function (model) {
-        return this._models.indexOf(model) >= 0;
-    };
-
-    Scene.prototype.addLight = function (light) {
-        var index = this._lights.indexOf(light);
-        if (index !== -1) {
-            console.warn("pc.Scene#addLight: light is already in the scene");
-        } else {
-            this._lights.push(light);
-            light._scene = this;
-            this.updateShaders = true;
-        }
-        this._updateLightStats();
-    };
-
-    Scene.prototype.removeLight = function (light) {
-        var index = this._lights.indexOf(light);
-        if (index === -1) {
-            console.warn("pc.Scene#removeLight: light is not in the scene");
-        } else {
-            this._lights.splice(index, 1);
-            light._scene = null;
-            this.updateShaders = true;
-        }
-        this._updateLightStats();
-    };
-
->>>>>>> 37e346ff
     Scene.prototype._resetSkyboxModel = function () {
         if (this.skyboxModel) {
             this.skyLayer.removeMeshInstances(this.skyboxModel.meshInstances);
@@ -847,20 +656,6 @@
         this.skybox = cubemaps[0];
     };
 
-<<<<<<< HEAD
-=======
-    /**
-     * @function
-     * @name pc.Scene#update
-     * @description Synchronizes the graph node hierarchy of every model in the scene.
-     */
-    Scene.prototype.update = function () {
-        for (var i = 0, len = this._models.length; i < len; i++) {
-            this._models[i].getGraph().syncHierarchy();
-        }
-    };
-
->>>>>>> 37e346ff
     Scene.prototype.destroy = function () {
         this.skybox = null;
     };
